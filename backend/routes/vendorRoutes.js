--- conflicted
+++ resolved
@@ -24,16 +24,12 @@
 router.post('/vendor/signup', signup);
 router.post('/vendor/login',  login);
 
-<<<<<<< HEAD
-// NEW: Vendor analytics and trust management
-=======
 // Protected: only for logged‑in vendors
 router.get('/profile',          protectVendor, getProfile);
 router.get('/products',         protectVendor, getProducts);
 router.get('/products/:prodId', protectVendor, getProductDetail);
 
 // Admin vendor analytics and trust management
->>>>>>> ab395dc6
 const TrustAnalyzer = require('../utils/trustAnalyzer');
 const Vendor = require('../models/Vendor');
 
@@ -91,8 +87,4 @@
     res.status(500).json({ message: error.message });
   }
 });
-<<<<<<< HEAD
-
-=======
->>>>>>> ab395dc6
 module.exports = router;