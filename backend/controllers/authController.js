const bcrypt = require('bcryptjs');
const jwt   = require('jsonwebtoken');
const User  = require('../models/User');

const JWT_SECRET = process.env.JWT_SECRET || 'supersecret';

// Helper function to extract IP address
const extractIPAddress = (req) => {
  return req.headers['x-forwarded-for'] || 
         req.connection.remoteAddress || 
         req.socket.remoteAddress ||
         (req.connection.socket ? req.connection.socket.remoteAddress : null) ||
         req.ip;
};

<<<<<<< HEAD
=======
exports.getMe = async (req, res) => {
  try {
    const user = await User.findById(req.user.id);
    if (!user) return res.status(404).json({ error: 'User not found' });
    res.json(user);
  } catch (err) {
    res.status(500).json({ error: err.message });
  }
};

>>>>>>> ab395dc6
// Customer Sign‑Up
exports.signup = async (req, res) => {
  try {
    const { username, email, mobileNumber, password } = req.body;
    
    // Extract IP address
    const ipAddress = extractIPAddress(req);
    console.log('🌐 User signup IP:', ipAddress);
    
    // 1) Hash password
    const hash = await bcrypt.hash(password, 12);
    
    // 2) Create user with IP address
    const user = await User.create({ 
      username, 
      email, 
      mobileNumber, 
      password: hash,
      ipAddress: ipAddress 
    });
    
    // 3) Issue JWT
    const token = jwt.sign({ id: user._id, role: 'customer' }, JWT_SECRET, { expiresIn: '7d' });
    res.status(201).json({ user, token });
  } catch (err) {
    res.status(400).json({ error: err.message });
  }
};

// Customer Login
exports.login = async (req, res) => {
  try {
    const { email, password } = req.body;
    
    // Extract IP address
    const ipAddress = extractIPAddress(req);
    console.log('🌐 User login IP:', ipAddress);
    
    // 1) Find user
    const user = await User.findOne({ email });
    if (!user) throw new Error('Invalid email or password');
    
    // 2) Check password
    const match = await bcrypt.compare(password, user.password);
    if (!match) throw new Error('Invalid email or password');
    
    // 3) Update IP address if not already stored or if changed
    if (!user.ipAddress || user.ipAddress !== ipAddress) {
      user.ipAddress = ipAddress;
      await user.save();
      console.log('📝 Updated user IP address:', ipAddress);
    }
    
    // 4) Issue JWT
    const token = jwt.sign({ id: user._id, role: 'customer' }, JWT_SECRET, { expiresIn: '7d' });
    res.json({ user, token });
  } catch (err) {
    res.status(401).json({ error: err.message });
  }
};<|MERGE_RESOLUTION|>--- conflicted
+++ resolved
@@ -13,8 +13,6 @@
          req.ip;
 };
 
-<<<<<<< HEAD
-=======
 exports.getMe = async (req, res) => {
   try {
     const user = await User.findById(req.user.id);
@@ -25,7 +23,6 @@
   }
 };
 
->>>>>>> ab395dc6
 // Customer Sign‑Up
 exports.signup = async (req, res) => {
   try {
