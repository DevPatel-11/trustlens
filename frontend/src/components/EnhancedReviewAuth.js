--- conflicted
+++ resolved
@@ -39,21 +39,13 @@
     const socket = new WebSocket('ws://localhost:3001');
     
     socket.onopen = () => {
-<<<<<<< HEAD
-      console.log('🔌 WebSocket connected for real-time review updates');
-=======
-
->>>>>>> ab395dc6
+
     };
     
     socket.onmessage = (event) => {
       try {
         const update = JSON.parse(event.data);
-<<<<<<< HEAD
-        console.log('📡 Real-time update received:', update);
-=======
-
->>>>>>> ab395dc6
+
         
         if (update.type === 'review_status_update') {
           showToast(`📡 Review ${update.reviewId} status updated to ${update.newStatus}`, 'success');
@@ -66,19 +58,11 @@
         console.error('Error parsing WebSocket message:', error);
       }
     };
-<<<<<<< HEAD
     
     socket.onclose = () => {
-      console.log('🔌 WebSocket connection closed');
+
     };
     
-=======
-    
-    socket.onclose = () => {
-
-    };
-    
->>>>>>> ab395dc6
     socket.onerror = (error) => {
       console.error('WebSocket error:', error);
     };
@@ -88,7 +72,6 @@
       socket.close();
     };
   }, []);
-<<<<<<< HEAD
 
   // Toast notification system
   const showToast = (message, type = 'success') => {
@@ -105,24 +88,6 @@
       const reviewsData = reviewsResponse.data || [];
       setReviews(reviewsData);
 
-=======
-
-  // Toast notification system
-  const showToast = (message, type = 'success') => {
-    setToastMessage({ message, type });
-    setTimeout(() => setToastMessage(null), 4000);
-  };
-
-  const fetchReviewData = async () => {
-    try {
-      setLoading(true);
-      
-      // Use apiService instead of direct fetch
-      const reviewsResponse = await apiService.getReviews();
-      const reviewsData = reviewsResponse.data || [];
-      setReviews(reviewsData);
-
->>>>>>> ab395dc6
       // Fetch authentication records for reviews
       const authPromises = reviewsData.map(async (review) => {
         try {
