--- conflicted
+++ resolved
@@ -80,24 +80,15 @@
   getProducts: () => api.get('/products'),
   createProduct: (productData) => api.post('/products', productData),
   getProductById: (id) => api.get(`/products/${id}`),
-<<<<<<< HEAD
-  
-  // NEW: Product Return Tracking APIs
-=======
   updateProduct: (id, productData) => api.put(`/products/${id}`, productData),
   
   // Product Return Tracking APIs
->>>>>>> ab395dc6
   trackProductPurchase: (productId) => api.post(`/products/${productId}/purchase`),
   trackProductReturn: (productId, reason) => api.post(`/products/${productId}/return`, { reason }),
   getProductReturnAnalytics: (productId) => api.get(`/products/${productId}/return-analytics`),
   getProductAuditLogs: (productId) => api.get(`/products/${productId}/audit-logs`),
 
-<<<<<<< HEAD
-  // NEW: Product Lifecycle APIs
-=======
   // Product Lifecycle APIs
->>>>>>> ab395dc6
   getProductLifecycleInsights: (sellerId) => api.get(`/product-lifecycle/insights/${sellerId}`),
   getProductLifecycleAnalytics: (productId) => api.get(`/product-lifecycle/analytics/${productId}`),
   getProductLifecycleTimeline: (productId) => api.get(`/product-lifecycle/timeline/${productId}`),
